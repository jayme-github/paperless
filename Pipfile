--- conflicted
+++ resolved
@@ -34,11 +34,8 @@
 whitenoise = "~=5.2.0"
 watchdog = "*"
 whoosh="~=2.7.4"
-<<<<<<< HEAD
+inotify-simple = "*"
 ocrmypdf = "*"
-=======
-inotify-simple = "*"
->>>>>>> 75390693
 
 [dev-packages]
 coveralls = "*"
